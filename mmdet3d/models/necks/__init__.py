--- conflicted
+++ resolved
@@ -7,11 +7,6 @@
 from .view_transformer import LSSViewTransformer
 
 __all__ = [
-<<<<<<< HEAD
     'FPN', 'SECONDFPN', 'OutdoorImVoxelNeck', 'IndoorImVoxelNeck',
-    'PointNetFPNeck', 'DLANeck'
-=======
-    'FPN', 'SECONDFPN', 'OutdoorImVoxelNeck', 'PointNetFPNeck', 'DLANeck',
-    'LSSViewTransformer'
->>>>>>> bc0a76c0
+    'PointNetFPNeck', 'DLANeck', 'LSSViewTransformer'
 ]