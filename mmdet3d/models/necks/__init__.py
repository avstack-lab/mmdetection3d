# Copyright (c) OpenMMLab. All rights reserved.
from mmdet.models.necks.fpn import FPN

from .dla_neck import DLANeck
from .imvoxel_neck import IndoorImVoxelNeck, OutdoorImVoxelNeck
from .pointnet2_fp_neck import PointNetFPNeck
from .second_fpn import SECONDFPN
from .view_transformer import LSSViewTransformer

__all__ = [
<<<<<<< HEAD
    'FPN', 'SECONDFPN', 'OutdoorImVoxelNeck', 'PointNetFPNeck', 'DLANeck',
    'IndoorImVoxelNeck'
=======
    'FPN', 'SECONDFPN', 'OutdoorImVoxelNeck', 'IndoorImVoxelNeck',
    'PointNetFPNeck', 'DLANeck', 'LSSViewTransformer'
>>>>>>> 91088c4a
]<|MERGE_RESOLUTION|>--- conflicted
+++ resolved
@@ -8,11 +8,6 @@
 from .view_transformer import LSSViewTransformer
 
 __all__ = [
-<<<<<<< HEAD
     'FPN', 'SECONDFPN', 'OutdoorImVoxelNeck', 'PointNetFPNeck', 'DLANeck',
     'IndoorImVoxelNeck'
-=======
-    'FPN', 'SECONDFPN', 'OutdoorImVoxelNeck', 'IndoorImVoxelNeck',
-    'PointNetFPNeck', 'DLANeck', 'LSSViewTransformer'
->>>>>>> 91088c4a
 ]