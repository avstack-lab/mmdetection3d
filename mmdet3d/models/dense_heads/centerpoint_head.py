--- conflicted
+++ resolved
@@ -338,13 +338,7 @@
                 in_channels=share_conv_channel, heads=heads, num_cls=num_cls)
             self.task_heads.append(MODELS.build(separate_head))
 
-<<<<<<< HEAD
     def forward_single(self, x: Tensor) -> dict:
-=======
-        self.with_velocity = 'vel' in common_heads.keys()
-
-    def forward_single(self, x):
->>>>>>> 91088c4a
         """Forward function for CenterPoint.
 
         Args:
