--- conflicted
+++ resolved
@@ -21,15 +21,9 @@
 
 ### KITTI
 
-<<<<<<< HEAD
 |                    Backbone                    | Class | Lr schd | Mem (GB) | Inf time (fps) |  mAP  |                                                                                                                                                               Download                                                                                                                                                               |
 | :--------------------------------------------: | :---: | :-----: | :------: | :------------: | :---: | :----------------------------------------------------------------------------------------------------------------------------------------------------------------------------------------------------------------------------------------------------------------------------------------------------------------------------------: |
 | [ResNet-50](./imvoxelnet_8xb4_kitti-3d-car.py) |  Car  |   3x    |          |                | 17.26 | [model](https://download.openmmlab.com/mmdetection3d/v1.0.0_models/imvoxelnet/imvoxelnet_4x8_kitti-3d-car/imvoxelnet_4x8_kitti-3d-car_20210830_003014-3d0ffdf4.pth) \| [log](https://download.openmmlab.com/mmdetection3d/v1.0.0_models/imvoxelnet/imvoxelnet_4x8_kitti-3d-car/imvoxelnet_4x8_kitti-3d-car_20210830_003014.log.json) |
-=======
-|                   Backbone                    | Class | Lr schd | Mem (GB) | Inf time (fps) |  mAP  |                                                                                                                                                               Download                                                                                                                                                               |
-| :-------------------------------------------: | :---: | :-----: | :------: | :------------: | :---: | :----------------------------------------------------------------------------------------------------------------------------------------------------------------------------------------------------------------------------------------------------------------------------------------------------------------------------------: |
-| [ResNet-50](./imvoxelnet_4x8_kitti-3d-car.py) |  Car  |   3x    |   14.8   |      8.4       | 17.26 | [model](https://download.openmmlab.com/mmdetection3d/v1.0.0_models/imvoxelnet/imvoxelnet_4x8_kitti-3d-car/imvoxelnet_4x8_kitti-3d-car_20210830_003014-3d0ffdf4.pth) \| [log](https://download.openmmlab.com/mmdetection3d/v1.0.0_models/imvoxelnet/imvoxelnet_4x8_kitti-3d-car/imvoxelnet_4x8_kitti-3d-car_20210830_003014.log.json) |
->>>>>>> 91088c4a
 
 ### SUN RGB-D
 
