Collections:
  - Name: ImVoxelNet
    Metadata:
      Training Techniques:
        - AdamW
      Architecture:
        - ResNet
    Paper:
      URL: https://arxiv.org/abs/2106.01178
      Title: 'ImVoxelNet: Image to Voxels Projection for Monocular and Multi-View General-Purpose 3D Object Detection'
    README: configs/imvoxelnet/README.md
    Code:
      URL: https://github.com/open-mmlab/mmdetection3d/blob/master/mmdet3d/models/detectors/imvoxelnet.py#L11
      Version: v1.0.0

Models:
  - Name: imvoxelnet_4x8_kitti-3d-car
    In Collection: ImVoxelNet
<<<<<<< HEAD
    Config: configs/imvoxelnet/imvoxelnet_8xb4_kitti-3d-car.py
=======
    Config: configs/imvoxelnet/imvoxelnet_4x8_kitti-3d-car.py
>>>>>>> 91088c4a
    Metadata:
      Training Data: KITTI
      Training Resources: 8x Tesla V100
      Training Memory (GB): 14.8
      Architecture:
        - Anchor3DHead
    Results:
      - Task: 3D Object Detection
        Dataset: KITTI
        Metrics:
          mAP: 17.26
    Weights: https://download.openmmlab.com/mmdetection3d/v1.0.0_models/imvoxelnet/imvoxelnet_4x8_kitti-3d-car/imvoxelnet_4x8_kitti-3d-car_20210830_003014-3d0ffdf4.pth

  - Name: imvoxelnet_4x2_sunrgbd-3d-10class
    In Collection: ImVoxelNet
    Config: configs/imvoxelnet/imvoxelnet_4x2_sunrgbd-3d-10class.py
    Metadata:
      Training Data: SUNRGBD
      Training Resources: 2x Tesla P40
      Training Memory (GB): 7.2
    Results:
      - Task: 3D Object Detection
        Dataset: SUNRGBD
        Metrics:
          mAP@0.25: 40.96
          mAP@0.5: 13.50
    Weights: https://download.openmmlab.com/mmdetection3d/v1.0.0_models/imvoxelnet/imvoxelnet_4x2_sunrgbd-3d-10class/imvoxelnet_4x2_sunrgbd-3d-10class_20220809_184416-29ca7d2e.pth<|MERGE_RESOLUTION|>--- conflicted
+++ resolved
@@ -16,11 +16,7 @@
 Models:
   - Name: imvoxelnet_4x8_kitti-3d-car
     In Collection: ImVoxelNet
-<<<<<<< HEAD
     Config: configs/imvoxelnet/imvoxelnet_8xb4_kitti-3d-car.py
-=======
-    Config: configs/imvoxelnet/imvoxelnet_4x8_kitti-3d-car.py
->>>>>>> 91088c4a
     Metadata:
       Training Data: KITTI
       Training Resources: 8x Tesla V100
