<div align="center">
  <img src="resources/mmdet3d-logo.png" width="600"/>
  <div>&nbsp;</div>
  <div align="center">
    <b><font size="5">OpenMMLab 官网</font></b>
    <sup>
      <a href="https://openmmlab.com">
        <i><font size="4">HOT</font></i>
      </a>
    </sup>
    &nbsp;&nbsp;&nbsp;&nbsp;
    <b><font size="5">OpenMMLab 开放平台</font></b>
    <sup>
      <a href="https://platform.openmmlab.com">
        <i><font size="4">TRY IT OUT</font></i>
      </a>
    </sup>
  </div>
  <div>&nbsp;</div>

[![docs](https://img.shields.io/badge/docs-latest-blue)](https://mmdetection3d.readthedocs.io/zh_CN/latest/)
[![badge](https://github.com/open-mmlab/mmdetection3d/workflows/build/badge.svg)](https://github.com/open-mmlab/mmdetection3d/actions)
[![codecov](https://codecov.io/gh/open-mmlab/mmdetection3d/branch/master/graph/badge.svg)](https://codecov.io/gh/open-mmlab/mmdetection3d)
[![license](https://img.shields.io/github/license/open-mmlab/mmdetection3d.svg)](https://github.com/open-mmlab/mmdetection3d/blob/master/LICENSE)

<<<<<<< HEAD
</div>

<div align="center">
  <a href="https://openmmlab.medium.com/" style="text-decoration:none;">
    <img src="https://user-images.githubusercontent.com/25839884/219255827-67c1a27f-f8c5-46a9-811d-5e57448c61d1.png" width="3%" alt="" /></a>
  <img src="https://user-images.githubusercontent.com/25839884/218346358-56cc8e2f-a2b8-487f-9088-32480cceabcf.png" width="3%" alt="" />
  <a href="https://discord.com/channels/1037617289144569886/1046608014234370059" style="text-decoration:none;">
    <img src="https://user-images.githubusercontent.com/25839884/218347213-c080267f-cbb6-443e-8532-8e1ed9a58ea9.png" width="3%" alt="" /></a>
  <img src="https://user-images.githubusercontent.com/25839884/218346358-56cc8e2f-a2b8-487f-9088-32480cceabcf.png" width="3%" alt="" />
  <a href="https://twitter.com/OpenMMLab" style="text-decoration:none;">
    <img src="https://user-images.githubusercontent.com/25839884/218346637-d30c8a0f-3eba-4699-8131-512fb06d46db.png" width="3%" alt="" /></a>
  <img src="https://user-images.githubusercontent.com/25839884/218346358-56cc8e2f-a2b8-487f-9088-32480cceabcf.png" width="3%" alt="" />
  <a href="https://www.youtube.com/openmmlab" style="text-decoration:none;">
    <img src="https://user-images.githubusercontent.com/25839884/218346691-ceb2116a-465a-40af-8424-9f30d2348ca9.png" width="3%" alt="" /></a>
  <img src="https://user-images.githubusercontent.com/25839884/218346358-56cc8e2f-a2b8-487f-9088-32480cceabcf.png" width="3%" alt="" />
  <a href="https://space.bilibili.com/1293512903" style="text-decoration:none;">
    <img src="https://user-images.githubusercontent.com/25839884/219026751-d7d14cce-a7c9-4e82-9942-8375fca65b99.png" width="3%" alt="" /></a>
  <img src="https://user-images.githubusercontent.com/25839884/218346358-56cc8e2f-a2b8-487f-9088-32480cceabcf.png" width="3%" alt="" />
  <a href="https://www.zhihu.com/people/openmmlab" style="text-decoration:none;">
    <img src="https://user-images.githubusercontent.com/25839884/219026120-ba71e48b-6e94-4bd4-b4e9-b7d175b5e362.png" width="3%" alt="" /></a>
</div>

**新闻**：

**我们将 `1.1` 分支重命名为 `main` 并将默认分支从 `master` 切换到 `main`。我们鼓励用户迁移到最新版本，请参考 [迁移指南](docs/en/migration.md) 以了解更多细节。**
=======
**新闻**: 我们发布了版本 v1.0.0rc6.

### 💎 稳定版本

最新的 **1.0.0rc6** 版本已经在 2022.12.2 发布。

### 🌟 1.1.x 预览版本

全新的 **v1.1.0rc0** 版本已经在 2022.9.1 发布：

- 基于 [MMEngine](https://github.com/open-mmlab/mmengine) 和 [MMDet 3.x](https://github.com/open-mmlab/mmdetection/tree/3.x) 统一了各组件接口。
- 通过一个标准的数据格式定义和统一了不同数据集的通用内容。
- 实现了更快的训练和测试速度，并提供了更多强大的基准模型。

请在 [1.1.x 分支](https://github.com/open-mmlab/mmdetection3d/tree/1.1) 中发现更多新功能。 欢迎提出 issue 和 PR！
>>>>>>> 91088c4a

**v1.1.0** 版本已经在 2023.4.6 发布。

我们已经支持了更多基于 LiDAR 的 3D 分割算法。更多关于 3D 感知的新特性正在开发中，请拭目以待！

**v1.1.0rc3** 版本已经在 2023.1.7 发布。

由于坐标系的统一和简化，模型的兼容性会受到影响。目前，大多数模型都以类似的性能对齐了精度，但仍有少数模型在进行基准测试。在接下来的版本中，我们将更新所有的模型权重文件和基准。您可以在[变更日志](docs/zh_cn/notes/changelog.md)和 [v1.0.x 版本变更日志](docs/zh_cn/notes/changelog_v1.0.x.md)中查看更多详细信息。

文档：https://mmdetection3d.readthedocs.io/

## 简介

[English](README.md) | 简体中文

主分支代码目前支持 PyTorch 1.6 以上的版本。

MMDetection3D 是一个基于 PyTorch 的目标检测开源工具箱，下一代面向 3D 检测的平台。它是 OpenMMlab 项目的一部分，这个项目由香港中文大学多媒体实验室和商汤科技联合发起。

![demo image](resources/mmdet3d_outdoor_demo.gif)

### 主要特性

- **支持多模态/单模态的检测器**

  支持多模态/单模态检测器，包括 MVXNet，VoteNet，PointPillars 等。

- **支持户内/户外的数据集**

  支持室内/室外的 3D 检测数据集，包括 ScanNet，SUNRGB-D，Waymo，nuScenes，Lyft，KITTI。
  对于 nuScenes 数据集，我们也支持 [nuImages 数据集](https://github.com/open-mmlab/mmdetection3d/tree/latest/configs/nuimages)。

- **与 2D 检测器的自然整合**

  [MMDetection](https://github.com/open-mmlab/mmdetection/blob/3.x/docs/zh_cn/model_zoo.md) 支持的 **300+ 个模型，40+ 的论文算法**，和相关模块都可以在此代码库中训练或使用。

- **性能高**

<<<<<<< HEAD
  训练速度比其他代码库更快。下表可见主要的对比结果。更多的细节可见[基准测评文档](./docs/zh_cn/notes/benchmarks.md)。我们对比了每秒训练的样本数（值越高越好）。其他代码库不支持的模型被标记为 `✗`。
=======
  训练速度比其他代码库更快。下表可见主要的对比结果。更多的细节可见[基准测评文档](./docs/zh_cn/benchmarks.md)。我们对比了每秒训练的样本数（值越高越好）。其他代码库不支持的模型被标记为 `✗`。
>>>>>>> 91088c4a

  |       Methods       | MMDetection3D | [OpenPCDet](https://github.com/open-mmlab/OpenPCDet) | [votenet](https://github.com/facebookresearch/votenet) | [Det3D](https://github.com/poodarchu/Det3D) |
  | :-----------------: | :-----------: | :--------------------------------------------------: | :----------------------------------------------------: | :-----------------------------------------: |
  |       VoteNet       |      358      |                          ✗                           |                           77                           |                      ✗                      |
  |  PointPillars-car   |      141      |                          ✗                           |                           ✗                            |                     140                     |
  | PointPillars-3class |      107      |                          44                          |                           ✗                            |                      ✗                      |
  |       SECOND        |      40       |                          30                          |                           ✗                            |                      ✗                      |
  |       Part-A2       |      17       |                          14                          |                           ✗                            |                      ✗                      |

和 [MMDetection](https://github.com/open-mmlab/mmdetection)，[MMCV](https://github.com/open-mmlab/mmcv) 一样，MMDetection3D 也可以作为一个库去支持各式各样的项目。

## 开源许可证

该项目采用 [Apache 2.0 开源许可证](LICENSE)。

## 更新日志

<<<<<<< HEAD
我们在 2023.1.7 发布了 **1.1.0rc3** 版本。
=======
最新的版本 v1.0.0rc5 在 2022.10.11 发布。
>>>>>>> 91088c4a

更多细节和版本发布历史可以参考 [changelog.md](docs/zh_cn/notes/changelog.md)。

## 基准测试和模型库

测试结果和模型可以在[模型库](docs/zh_cn/model_zoo.md)中找到。

<div align="center">
  <b>模块组件</b>
</div>
<table align="center">
  <tbody>
    <tr align="center" valign="bottom">
      <td>
        <b>主干网络</b>
      </td>
      <td>
        <b>检测头</b>
      </td>
      <td>
        <b>特性</b>
      </td>
    </tr>
    <tr valign="top">
      <td>
      <ul>
        <li><a href="configs/pointnet2">PointNet (CVPR'2017)</a></li>
        <li><a href="configs/pointnet2">PointNet++ (NeurIPS'2017)</a></li>
        <li><a href="configs/regnet">RegNet (CVPR'2020)</a></li>
        <li><a href="configs/dgcnn">DGCNN (TOG'2019)</a></li>
        <li>DLA (CVPR'2018)</li>
        <li>MinkResNet (CVPR'2019)</li>
<<<<<<< HEAD
        <li><a href="configs/minkunet">MinkUNet (CVPR'2019)</a></li>
        <li><a href="configs/cylinder3d">Cylinder3D (CVPR'2021)</a></li>
=======
>>>>>>> 91088c4a
      </ul>
      </td>
      <td>
      <ul>
        <li><a href="configs/free_anchor">FreeAnchor (NeurIPS'2019)</a></li>
      </ul>
      </td>
      <td>
      <ul>
        <li><a href="configs/dynamic_voxelization">Dynamic Voxelization (CoRL'2019)</a></li>
      </ul>
      </td>
    </tr>
  </tbody>
</table>

<div align="center">
  <b>算法模型</b>
</div>
<table align="center">
  <tbody>
    <tr align="center" valign="middle">
      <td>
        <b>3D 目标检测</b>
      </td>
      <td>
        <b>单目 3D 目标检测</b>
      </td>
      <td>
        <b>多模态 3D 目标检测</b>
      </td>
      <td>
        <b>3D 语义分割</b>
      </td>
    </tr>
    <tr valign="top">
      <td>
        <li><b>室外</b></li>
        <ul>
            <li><a href="configs/second">SECOND (Sensor'2018)</a></li>
            <li><a href="configs/pointpillars">PointPillars (CVPR'2019)</a></li>
            <li><a href="configs/ssn">SSN (ECCV'2020)</a></li>
            <li><a href="configs/3dssd">3DSSD (CVPR'2020)</a></li>
            <li><a href="configs/sassd">SA-SSD (CVPR'2020)</a></li>
            <li><a href="configs/point_rcnn">PointRCNN (CVPR'2019)</a></li>
            <li><a href="configs/parta2">Part-A2 (TPAMI'2020)</a></li>
            <li><a href="configs/centerpoint">CenterPoint (CVPR'2021)</a></li>
        </ul>
        <li><b>室内</b></li>
        <ul>
            <li><a href="configs/votenet">VoteNet (ICCV'2019)</a></li>
            <li><a href="configs/h3dnet">H3DNet (ECCV'2020)</a></li>
            <li><a href="configs/groupfree3d">Group-Free-3D (ICCV'2021)</a></li>
            <li><a href="configs/fcaf3d">FCAF3D (ECCV'2022)</a></li>
      </ul>
      </td>
      <td>
        <li><b>室外</b></li>
        <ul>
          <li><a href="configs/imvoxelnet">ImVoxelNet (WACV'2022)</a></li>
          <li><a href="configs/smoke">SMOKE (CVPRW'2020)</a></li>
          <li><a href="configs/fcos3d">FCOS3D (ICCVW'2021)</a></li>
          <li><a href="configs/pgd">PGD (CoRL'2021)</a></li>
          <li><a href="configs/monoflex">MonoFlex (CVPR'2021)</a></li>
        </ul>
<<<<<<< HEAD
        <li><b>Indoor</b></li>
=======
        <li><b>室内</b></li>
>>>>>>> 91088c4a
        <ul>
          <li><a href="configs/imvoxelnet">ImVoxelNet (WACV'2022)</a></li>
        </ul>
      </td>
      <td>
        <li><b>室外</b></li>
        <ul>
          <li><a href="configs/mvxnet">MVXNet (ICRA'2019)</a></li>
        </ul>
        <li><b>室内</b></li>
        <ul>
          <li><a href="configs/imvotenet">ImVoteNet (CVPR'2020)</a></li>
        </ul>
      </td>
      <td>
        <li><b>室外</b></li>
        <ul>
          <li><a href="configs/minkunet">MinkUNet (CVPR'2019)</a></li>
          <li><a href="configs/spvcnn">SPVCNN (ECCV'2020)</a></li>
          <li><a href="configs/cylinder3d">Cylinder3D (CVPR'2021)</a></li>
        </ul>
        <li><b>室内</b></li>
        <ul>
          <li><a href="configs/pointnet2">PointNet++ (NeurIPS'2017)</a></li>
          <li><a href="configs/paconv">PAConv (CVPR'2021)</a></li>
          <li><a href="configs/dgcnn">DGCNN (TOG'2019)</a></li>
        </ul>
      </ul>
      </td>
    </tr>
</td>
    </tr>
  </tbody>
</table>

<<<<<<< HEAD
|               | ResNet | PointNet++ | SECOND | DGCNN | RegNetX | DLA | MinkResNet | Cylinder3D | MinkUNet |
| :-----------: | :----: | :--------: | :----: | :---: | :-----: | :-: | :--------: | :--------: | :------: |
|    SECOND     |   ✗    |     ✗      |   ✓    |   ✗   |    ✗    |  ✗  |     ✗      |     ✗      |    ✗     |
| PointPillars  |   ✗    |     ✗      |   ✓    |   ✗   |    ✓    |  ✗  |     ✗      |     ✗      |    ✗     |
|  FreeAnchor   |   ✗    |     ✗      |   ✗    |   ✗   |    ✓    |  ✗  |     ✗      |     ✗      |    ✗     |
|    VoteNet    |   ✗    |     ✓      |   ✗    |   ✗   |    ✗    |  ✗  |     ✗      |     ✗      |    ✗     |
|    H3DNet     |   ✗    |     ✓      |   ✗    |   ✗   |    ✗    |  ✗  |     ✗      |     ✗      |    ✗     |
|     3DSSD     |   ✗    |     ✓      |   ✗    |   ✗   |    ✗    |  ✗  |     ✗      |     ✗      |    ✗     |
|    Part-A2    |   ✗    |     ✗      |   ✓    |   ✗   |    ✗    |  ✗  |     ✗      |     ✗      |    ✗     |
|    MVXNet     |   ✓    |     ✗      |   ✓    |   ✗   |    ✗    |  ✗  |     ✗      |     ✗      |    ✗     |
|  CenterPoint  |   ✗    |     ✗      |   ✓    |   ✗   |    ✗    |  ✗  |     ✗      |     ✗      |    ✗     |
|      SSN      |   ✗    |     ✗      |   ✗    |   ✗   |    ✓    |  ✗  |     ✗      |     ✗      |    ✗     |
|   ImVoteNet   |   ✓    |     ✓      |   ✗    |   ✗   |    ✗    |  ✗  |     ✗      |     ✗      |    ✗     |
|    FCOS3D     |   ✓    |     ✗      |   ✗    |   ✗   |    ✗    |  ✗  |     ✗      |     ✗      |    ✗     |
|  PointNet++   |   ✗    |     ✓      |   ✗    |   ✗   |    ✗    |  ✗  |     ✗      |     ✗      |    ✗     |
| Group-Free-3D |   ✗    |     ✓      |   ✗    |   ✗   |    ✗    |  ✗  |     ✗      |     ✗      |    ✗     |
|  ImVoxelNet   |   ✓    |     ✗      |   ✗    |   ✗   |    ✗    |  ✗  |     ✗      |     ✗      |    ✗     |
|    PAConv     |   ✗    |     ✓      |   ✗    |   ✗   |    ✗    |  ✗  |     ✗      |     ✗      |    ✗     |
|     DGCNN     |   ✗    |     ✗      |   ✗    |   ✓   |    ✗    |  ✗  |     ✗      |     ✗      |    ✗     |
|     SMOKE     |   ✗    |     ✗      |   ✗    |   ✗   |    ✗    |  ✓  |     ✗      |     ✗      |    ✗     |
|      PGD      |   ✓    |     ✗      |   ✗    |   ✗   |    ✗    |  ✗  |     ✗      |     ✗      |    ✗     |
|   MonoFlex    |   ✗    |     ✗      |   ✗    |   ✗   |    ✗    |  ✓  |     ✗      |     ✗      |    ✗     |
|    SA-SSD     |   ✗    |     ✗      |   ✓    |   ✗   |    ✗    |  ✗  |     ✗      |     ✗      |    ✗     |
|    FCAF3D     |   ✗    |     ✗      |   ✗    |   ✗   |    ✗    |  ✗  |     ✓      |     ✗      |    ✗     |
|    PV-RCNN    |   ✗    |     ✗      |   ✓    |   ✗   |    ✗    |  ✗  |     ✗      |     ✗      |    ✗     |
|  Cylinder3D   |   ✗    |     ✗      |   ✗    |   ✗   |    ✗    |  ✗  |     ✗      |     ✓      |    ✗     |
|   MinkUNet    |   ✗    |     ✗      |   ✗    |   ✗   |    ✗    |  ✗  |     ✗      |     ✗      |    ✓     |
|    SPVCNN     |   ✗    |     ✗      |   ✗    |   ✗   |    ✗    |  ✗  |     ✗      |     ✗      |    ✓     |

**注意：**[MMDetection](https://github.com/open-mmlab/mmdetection/blob/3.x/docs/zh_cn/model_zoo.md) 支持的基于 2D 检测的 **300+ 个模型，40+ 的论文算法**在 MMDetection3D 中都可以被训练或使用。
=======
|               | ResNet | PointNet++ | SECOND | DGCNN | RegNetX | DLA | MinkResNet |
| :-----------: | :----: | :--------: | :----: | :---: | :-----: | :-: | :--------: |
|    SECOND     |   ✗    |     ✗      |   ✓    |   ✗   |    ✗    |  ✗  |     ✗      |
| PointPillars  |   ✗    |     ✗      |   ✓    |   ✗   |    ✓    |  ✗  |     ✗      |
|  FreeAnchor   |   ✗    |     ✗      |   ✗    |   ✗   |    ✓    |  ✗  |     ✗      |
|    VoteNet    |   ✗    |     ✓      |   ✗    |   ✗   |    ✗    |  ✗  |     ✗      |
|    H3DNet     |   ✗    |     ✓      |   ✗    |   ✗   |    ✗    |  ✗  |     ✗      |
|     3DSSD     |   ✗    |     ✓      |   ✗    |   ✗   |    ✗    |  ✗  |     ✗      |
|    Part-A2    |   ✗    |     ✗      |   ✓    |   ✗   |    ✗    |  ✗  |     ✗      |
|    MVXNet     |   ✓    |     ✗      |   ✓    |   ✗   |    ✗    |  ✗  |     ✗      |
|  CenterPoint  |   ✗    |     ✗      |   ✓    |   ✗   |    ✗    |  ✗  |     ✗      |
|      SSN      |   ✗    |     ✗      |   ✗    |   ✗   |    ✓    |  ✗  |     ✗      |
|   ImVoteNet   |   ✓    |     ✓      |   ✗    |   ✗   |    ✗    |  ✗  |     ✗      |
|    FCOS3D     |   ✓    |     ✗      |   ✗    |   ✗   |    ✗    |  ✗  |     ✗      |
|  PointNet++   |   ✗    |     ✓      |   ✗    |   ✗   |    ✗    |  ✗  |     ✗      |
| Group-Free-3D |   ✗    |     ✓      |   ✗    |   ✗   |    ✗    |  ✗  |     ✗      |
|  ImVoxelNet   |   ✓    |     ✗      |   ✗    |   ✗   |    ✗    |  ✗  |     ✗      |
|    PAConv     |   ✗    |     ✓      |   ✗    |   ✗   |    ✗    |  ✗  |     ✗      |
|     DGCNN     |   ✗    |     ✗      |   ✗    |   ✓   |    ✗    |  ✗  |     ✗      |
|     SMOKE     |   ✗    |     ✗      |   ✗    |   ✗   |    ✗    |  ✓  |     ✗      |
|      PGD      |   ✓    |     ✗      |   ✗    |   ✗   |    ✗    |  ✗  |     ✗      |
|   MonoFlex    |   ✗    |     ✗      |   ✗    |   ✗   |    ✗    |  ✓  |     ✗      |
|    SA-SSD     |   ✗    |     ✗      |   ✓    |   ✗   |    ✗    |  ✗  |     ✗      |
|    FCAF3D     |   ✗    |     ✗      |   ✗    |   ✗   |    ✗    |  ✗  |     ✓      |

**注意：** [MMDetection](https://github.com/open-mmlab/mmdetection/blob/master/docs/zh_cn/model_zoo.md) 支持的基于2D检测的**300+个模型 , 40+的论文算法**在 MMDetection3D 中都可以被训练或使用。
>>>>>>> 91088c4a

## 安装

请参考[快速入门文档](docs/zh_cn/get_started.md)进行安装。

## 快速入门

<<<<<<< HEAD
请参考[快速入门文档](docs/zh_cn/get_started.md)学习 MMDetection3D 的基本使用。我们为新手提供了分别针对[已有数据集](docs/zh_cn/user_guides/train_test.md)和[新数据集](docs/zh_cn/user_guides/2_new_data_model.md)的使用指南。我们也提供了一些进阶教程，内容覆盖了[学习配置文件](docs/zh_cn/user_guides/config.md)，[增加自定义数据集](docs/zh_cn/advanced_guides/customize_dataset.md)，[设计新的数据预处理流程](docs/zh_cn/user_guides/data_pipeline.md)，[增加自定义模型](docs/zh_cn/advanced_guides/customize_models.md)，[增加自定义的运行时配置](docs/zh_cn/advanced_guides/customize_runtime.md)和 [Waymo 数据集](docs/zh_cn/advanced_guides/datasets/waymo_det.md)。
=======
请参考[快速入门文档](docs/zh_cn/getting_started.md)学习 MMDetection3D 的基本使用。 我们为新手提供了分别针对[已有数据集](docs/zh_cn/1_exist_data_model.md)和[新数据集](docs/zh_cn/2_new_data_model.md)的使用指南。我们也提供了一些进阶教程，内容覆盖了[学习配置文件](docs/zh_cn/tutorials/config.md), [增加数据集支持](docs/zh_cn/tutorials/customize_dataset.md), [设计新的数据预处理流程](docs/zh_cn/tutorials/data_pipeline.md), [增加自定义模型](docs/zh_cn/tutorials/customize_models.md), [增加自定义的运行时配置](docs/zh_cn/tutorials/customize_runtime.md)和 [Waymo 数据集](docs/zh_cn/datasets/waymo_det.md).

请参考 [FAQ](docs/zh_cn/faq.md) 查看一些常见的问题与解答。在升级 MMDetection3D 的版本时，请查看[兼容性文档](docs/zh_cn/compatibility.md)以知晓每个版本引入的不与之前版本兼容的更新。

## 模型部署
>>>>>>> 91088c4a

请参考 [FAQ](docs/zh_cn/notes/faq.md) 查看一些常见的问题与解答。在升级 MMDetection3D 的版本时，请查看[兼容性文档](docs/zh_cn/notes/compatibility.md)以知晓每个版本引入的不与之前版本兼容的更新。

## 引用

如果你觉得本项目对你的研究工作有所帮助，请参考如下 bibtex 引用 MMdetection3D

```latex
@misc{mmdet3d2020,
    title={{MMDetection3D: OpenMMLab} next-generation platform for general {3D} object detection},
    author={MMDetection3D Contributors},
    howpublished = {\url{https://github.com/open-mmlab/mmdetection3d}},
    year={2020}
}
```

## 贡献指南

我们感谢所有的贡献者为改进和提升 MMDetection3D 所作出的努力。请参考[贡献指南](.github/CONTRIBUTING.md)来了解参与项目贡献的相关指引。

## 致谢

MMDetection3D 是一款由来自不同高校和企业的研发人员共同参与贡献的开源项目。我们感谢所有为项目提供算法复现和新功能支持的贡献者，以及提供宝贵反馈的用户。我们希望这个工具箱和基准测试可以为社区提供灵活的代码工具，供用户复现已有算法并开发自己的新的 3D 检测模型。

## OpenMMLab 的其他项目

- [MMEngine](https://github.com/open-mmlab/mmengine): OpenMMLab 深度学习模型训练基础库
- [MMCV](https://github.com/open-mmlab/mmcv): OpenMMLab 计算机视觉基础库
- [MMEval](https://github.com/open-mmlab/mmeval): 统一开放的跨框架算法评测库
- [MIM](https://github.com/open-mmlab/mim): MIM 是 OpenMMlab 项目、算法、模型的统一入口
- [MMClassification](https://github.com/open-mmlab/mmclassification): OpenMMLab 图像分类工具箱
- [MMDetection](https://github.com/open-mmlab/mmdetection): OpenMMLab 目标检测工具箱
- [MMDetection3D](https://github.com/open-mmlab/mmdetection3d): OpenMMLab 新一代通用 3D 目标检测平台
- [MMRotate](https://github.com/open-mmlab/mmrotate): OpenMMLab 旋转框检测工具箱与测试基准
- [MMYOLO](https://github.com/open-mmlab/mmyolo): OpenMMLab YOLO 系列工具箱与测试基准
- [MMSegmentation](https://github.com/open-mmlab/mmsegmentation): OpenMMLab 语义分割工具箱
- [MMOCR](https://github.com/open-mmlab/mmocr): OpenMMLab 全流程文字检测识别理解工具包
- [MMPose](https://github.com/open-mmlab/mmpose): OpenMMLab 姿态估计工具箱
- [MMHuman3D](https://github.com/open-mmlab/mmhuman3d): OpenMMLab 人体参数化模型工具箱与测试基准
- [MMSelfSup](https://github.com/open-mmlab/mmselfsup): OpenMMLab 自监督学习工具箱与测试基准
- [MMRazor](https://github.com/open-mmlab/mmrazor): OpenMMLab 模型压缩工具箱与测试基准
- [MMFewShot](https://github.com/open-mmlab/mmfewshot): OpenMMLab 少样本学习工具箱与测试基准
- [MMAction2](https://github.com/open-mmlab/mmaction2): OpenMMLab 新一代视频理解工具箱
- [MMTracking](https://github.com/open-mmlab/mmtracking): OpenMMLab 一体化视频目标感知平台
- [MMFlow](https://github.com/open-mmlab/mmflow): OpenMMLab 光流估计工具箱与测试基准
- [MMEditing](https://github.com/open-mmlab/mmediting): OpenMMLab 图像视频编辑工具箱
- [MMGeneration](https://github.com/open-mmlab/mmgeneration): OpenMMLab 图片视频生成模型工具箱
- [MMDeploy](https://github.com/open-mmlab/mmdeploy): OpenMMLab 模型部署框架

## 欢迎加入 OpenMMLab 社区

扫描下方的二维码可关注 OpenMMLab 团队的 [知乎官方账号](https://www.zhihu.com/people/openmmlab)，加入 OpenMMLab 团队的 [官方交流 QQ 群](https://jq.qq.com/?_wv=1027&k=K0QI8ByU)

<div align="center">
<img src="https://user-images.githubusercontent.com/25839884/205870927-39f4946d-8751-4219-a4c0-740117558fd7.jpg" height="400" />  <img src="https://user-images.githubusercontent.com/25839884/203904835-62392033-02d4-4c73-a68c-c9e4c1e2b07f.jpg" height="400" />
</div>

我们会在 OpenMMLab 社区为大家

- 📢 分享 AI 框架的前沿核心技术
- 💻 解读 PyTorch 常用模块源码
- 📰 发布 OpenMMLab 的相关新闻
- 🚀 介绍 OpenMMLab 开发的前沿算法
- 🏃 获取更高效的问题答疑和意见反馈
- 🔥 提供与各行各业开发者充分交流的平台

干货满满 📘，等你来撩 💗，OpenMMLab 社区期待您的加入 👬<|MERGE_RESOLUTION|>--- conflicted
+++ resolved
@@ -23,7 +23,6 @@
 [![codecov](https://codecov.io/gh/open-mmlab/mmdetection3d/branch/master/graph/badge.svg)](https://codecov.io/gh/open-mmlab/mmdetection3d)
 [![license](https://img.shields.io/github/license/open-mmlab/mmdetection3d.svg)](https://github.com/open-mmlab/mmdetection3d/blob/master/LICENSE)
 
-<<<<<<< HEAD
 </div>
 
 <div align="center">
@@ -49,23 +48,6 @@
 **新闻**：
 
 **我们将 `1.1` 分支重命名为 `main` 并将默认分支从 `master` 切换到 `main`。我们鼓励用户迁移到最新版本，请参考 [迁移指南](docs/en/migration.md) 以了解更多细节。**
-=======
-**新闻**: 我们发布了版本 v1.0.0rc6.
-
-### 💎 稳定版本
-
-最新的 **1.0.0rc6** 版本已经在 2022.12.2 发布。
-
-### 🌟 1.1.x 预览版本
-
-全新的 **v1.1.0rc0** 版本已经在 2022.9.1 发布：
-
-- 基于 [MMEngine](https://github.com/open-mmlab/mmengine) 和 [MMDet 3.x](https://github.com/open-mmlab/mmdetection/tree/3.x) 统一了各组件接口。
-- 通过一个标准的数据格式定义和统一了不同数据集的通用内容。
-- 实现了更快的训练和测试速度，并提供了更多强大的基准模型。
-
-请在 [1.1.x 分支](https://github.com/open-mmlab/mmdetection3d/tree/1.1) 中发现更多新功能。 欢迎提出 issue 和 PR！
->>>>>>> 91088c4a
 
 **v1.1.0** 版本已经在 2023.4.6 发布。
 
@@ -104,11 +86,7 @@
 
 - **性能高**
 
-<<<<<<< HEAD
   训练速度比其他代码库更快。下表可见主要的对比结果。更多的细节可见[基准测评文档](./docs/zh_cn/notes/benchmarks.md)。我们对比了每秒训练的样本数（值越高越好）。其他代码库不支持的模型被标记为 `✗`。
-=======
-  训练速度比其他代码库更快。下表可见主要的对比结果。更多的细节可见[基准测评文档](./docs/zh_cn/benchmarks.md)。我们对比了每秒训练的样本数（值越高越好）。其他代码库不支持的模型被标记为 `✗`。
->>>>>>> 91088c4a
 
   |       Methods       | MMDetection3D | [OpenPCDet](https://github.com/open-mmlab/OpenPCDet) | [votenet](https://github.com/facebookresearch/votenet) | [Det3D](https://github.com/poodarchu/Det3D) |
   | :-----------------: | :-----------: | :--------------------------------------------------: | :----------------------------------------------------: | :-----------------------------------------: |
@@ -126,11 +104,7 @@
 
 ## 更新日志
 
-<<<<<<< HEAD
 我们在 2023.1.7 发布了 **1.1.0rc3** 版本。
-=======
-最新的版本 v1.0.0rc5 在 2022.10.11 发布。
->>>>>>> 91088c4a
 
 更多细节和版本发布历史可以参考 [changelog.md](docs/zh_cn/notes/changelog.md)。
 
@@ -163,11 +137,8 @@
         <li><a href="configs/dgcnn">DGCNN (TOG'2019)</a></li>
         <li>DLA (CVPR'2018)</li>
         <li>MinkResNet (CVPR'2019)</li>
-<<<<<<< HEAD
         <li><a href="configs/minkunet">MinkUNet (CVPR'2019)</a></li>
         <li><a href="configs/cylinder3d">Cylinder3D (CVPR'2021)</a></li>
-=======
->>>>>>> 91088c4a
       </ul>
       </td>
       <td>
@@ -233,11 +204,7 @@
           <li><a href="configs/pgd">PGD (CoRL'2021)</a></li>
           <li><a href="configs/monoflex">MonoFlex (CVPR'2021)</a></li>
         </ul>
-<<<<<<< HEAD
         <li><b>Indoor</b></li>
-=======
-        <li><b>室内</b></li>
->>>>>>> 91088c4a
         <ul>
           <li><a href="configs/imvoxelnet">ImVoxelNet (WACV'2022)</a></li>
         </ul>
@@ -273,7 +240,6 @@
   </tbody>
 </table>
 
-<<<<<<< HEAD
 |               | ResNet | PointNet++ | SECOND | DGCNN | RegNetX | DLA | MinkResNet | Cylinder3D | MinkUNet |
 | :-----------: | :----: | :--------: | :----: | :---: | :-----: | :-: | :--------: | :--------: | :------: |
 |    SECOND     |   ✗    |     ✗      |   ✓    |   ✗   |    ✗    |  ✗  |     ✗      |     ✗      |    ✗     |
@@ -304,34 +270,6 @@
 |    SPVCNN     |   ✗    |     ✗      |   ✗    |   ✗   |    ✗    |  ✗  |     ✗      |     ✗      |    ✓     |
 
 **注意：**[MMDetection](https://github.com/open-mmlab/mmdetection/blob/3.x/docs/zh_cn/model_zoo.md) 支持的基于 2D 检测的 **300+ 个模型，40+ 的论文算法**在 MMDetection3D 中都可以被训练或使用。
-=======
-|               | ResNet | PointNet++ | SECOND | DGCNN | RegNetX | DLA | MinkResNet |
-| :-----------: | :----: | :--------: | :----: | :---: | :-----: | :-: | :--------: |
-|    SECOND     |   ✗    |     ✗      |   ✓    |   ✗   |    ✗    |  ✗  |     ✗      |
-| PointPillars  |   ✗    |     ✗      |   ✓    |   ✗   |    ✓    |  ✗  |     ✗      |
-|  FreeAnchor   |   ✗    |     ✗      |   ✗    |   ✗   |    ✓    |  ✗  |     ✗      |
-|    VoteNet    |   ✗    |     ✓      |   ✗    |   ✗   |    ✗    |  ✗  |     ✗      |
-|    H3DNet     |   ✗    |     ✓      |   ✗    |   ✗   |    ✗    |  ✗  |     ✗      |
-|     3DSSD     |   ✗    |     ✓      |   ✗    |   ✗   |    ✗    |  ✗  |     ✗      |
-|    Part-A2    |   ✗    |     ✗      |   ✓    |   ✗   |    ✗    |  ✗  |     ✗      |
-|    MVXNet     |   ✓    |     ✗      |   ✓    |   ✗   |    ✗    |  ✗  |     ✗      |
-|  CenterPoint  |   ✗    |     ✗      |   ✓    |   ✗   |    ✗    |  ✗  |     ✗      |
-|      SSN      |   ✗    |     ✗      |   ✗    |   ✗   |    ✓    |  ✗  |     ✗      |
-|   ImVoteNet   |   ✓    |     ✓      |   ✗    |   ✗   |    ✗    |  ✗  |     ✗      |
-|    FCOS3D     |   ✓    |     ✗      |   ✗    |   ✗   |    ✗    |  ✗  |     ✗      |
-|  PointNet++   |   ✗    |     ✓      |   ✗    |   ✗   |    ✗    |  ✗  |     ✗      |
-| Group-Free-3D |   ✗    |     ✓      |   ✗    |   ✗   |    ✗    |  ✗  |     ✗      |
-|  ImVoxelNet   |   ✓    |     ✗      |   ✗    |   ✗   |    ✗    |  ✗  |     ✗      |
-|    PAConv     |   ✗    |     ✓      |   ✗    |   ✗   |    ✗    |  ✗  |     ✗      |
-|     DGCNN     |   ✗    |     ✗      |   ✗    |   ✓   |    ✗    |  ✗  |     ✗      |
-|     SMOKE     |   ✗    |     ✗      |   ✗    |   ✗   |    ✗    |  ✓  |     ✗      |
-|      PGD      |   ✓    |     ✗      |   ✗    |   ✗   |    ✗    |  ✗  |     ✗      |
-|   MonoFlex    |   ✗    |     ✗      |   ✗    |   ✗   |    ✗    |  ✓  |     ✗      |
-|    SA-SSD     |   ✗    |     ✗      |   ✓    |   ✗   |    ✗    |  ✗  |     ✗      |
-|    FCAF3D     |   ✗    |     ✗      |   ✗    |   ✗   |    ✗    |  ✗  |     ✓      |
-
-**注意：** [MMDetection](https://github.com/open-mmlab/mmdetection/blob/master/docs/zh_cn/model_zoo.md) 支持的基于2D检测的**300+个模型 , 40+的论文算法**在 MMDetection3D 中都可以被训练或使用。
->>>>>>> 91088c4a
 
 ## 安装
 
@@ -339,15 +277,7 @@
 
 ## 快速入门
 
-<<<<<<< HEAD
 请参考[快速入门文档](docs/zh_cn/get_started.md)学习 MMDetection3D 的基本使用。我们为新手提供了分别针对[已有数据集](docs/zh_cn/user_guides/train_test.md)和[新数据集](docs/zh_cn/user_guides/2_new_data_model.md)的使用指南。我们也提供了一些进阶教程，内容覆盖了[学习配置文件](docs/zh_cn/user_guides/config.md)，[增加自定义数据集](docs/zh_cn/advanced_guides/customize_dataset.md)，[设计新的数据预处理流程](docs/zh_cn/user_guides/data_pipeline.md)，[增加自定义模型](docs/zh_cn/advanced_guides/customize_models.md)，[增加自定义的运行时配置](docs/zh_cn/advanced_guides/customize_runtime.md)和 [Waymo 数据集](docs/zh_cn/advanced_guides/datasets/waymo_det.md)。
-=======
-请参考[快速入门文档](docs/zh_cn/getting_started.md)学习 MMDetection3D 的基本使用。 我们为新手提供了分别针对[已有数据集](docs/zh_cn/1_exist_data_model.md)和[新数据集](docs/zh_cn/2_new_data_model.md)的使用指南。我们也提供了一些进阶教程，内容覆盖了[学习配置文件](docs/zh_cn/tutorials/config.md), [增加数据集支持](docs/zh_cn/tutorials/customize_dataset.md), [设计新的数据预处理流程](docs/zh_cn/tutorials/data_pipeline.md), [增加自定义模型](docs/zh_cn/tutorials/customize_models.md), [增加自定义的运行时配置](docs/zh_cn/tutorials/customize_runtime.md)和 [Waymo 数据集](docs/zh_cn/datasets/waymo_det.md).
-
-请参考 [FAQ](docs/zh_cn/faq.md) 查看一些常见的问题与解答。在升级 MMDetection3D 的版本时，请查看[兼容性文档](docs/zh_cn/compatibility.md)以知晓每个版本引入的不与之前版本兼容的更新。
-
-## 模型部署
->>>>>>> 91088c4a
 
 请参考 [FAQ](docs/zh_cn/notes/faq.md) 查看一些常见的问题与解答。在升级 MMDetection3D 的版本时，请查看[兼容性文档](docs/zh_cn/notes/compatibility.md)以知晓每个版本引入的不与之前版本兼容的更新。
 
