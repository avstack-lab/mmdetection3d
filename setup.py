--- conflicted
+++ resolved
@@ -220,10 +220,6 @@
             'optional': parse_requirements('requirements/optional.txt'),
             'mim': parse_requirements('requirements/mminstall.txt'),
         },
-<<<<<<< HEAD
         ext_modules=[],
         cmdclass={'build_ext': BuildExtension},
-=======
-        # cmdclass={'build_ext': BuildExtension},
->>>>>>> 91088c4a
         zip_safe=False)